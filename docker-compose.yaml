version: "3"
services:
  app:
    image: my-node-app
    ports:
      - "14001:4000"
    environment:
<<<<<<< HEAD
      DATABASE_URL: "postgresql://postgres:TwAgpaWoiXJvub1@postgres16:5432/postgres_dev"
=======
      DATABASE_URL: "postgresql://postgres:TwAgpaWoiXJvub1@postgres16:5432/postgres"
>>>>>>> 498c5128
<|MERGE_RESOLUTION|>--- conflicted
+++ resolved
@@ -5,8 +5,4 @@
     ports:
       - "14001:4000"
     environment:
-<<<<<<< HEAD
-      DATABASE_URL: "postgresql://postgres:TwAgpaWoiXJvub1@postgres16:5432/postgres_dev"
-=======
-      DATABASE_URL: "postgresql://postgres:TwAgpaWoiXJvub1@postgres16:5432/postgres"
->>>>>>> 498c5128
+      DATABASE_URL: "postgresql://postgres:TwAgpaWoiXJvub1@103.250.133.25:5432:5432/postgres"