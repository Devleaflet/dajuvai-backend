
import { z } from "zod";

// Enums
export enum DiscountType {
    PERCENTAGE = 'PERCENTAGE',
    FLAT = 'FLAT',
}

export enum InventoryStatus {
    AVAILABLE = 'AVAILABLE',
    OUT_OF_STOCK = 'OUT_OF_STOCK',
    LOW_STOCK = 'LOW_STOCK',
}

// Interfaces
interface Image {
    url: string;
}

interface VariantInterface {
    sku: string;
    basePrice: string; // String from form, parsed to number
    discount?: string; // Optional, defaults to "0"
    discountType?: DiscountType; // Optional, defaults to PERCENTAGE
    stock: string; // String from form, parsed to number
    status?: InventoryStatus; // Optional, defaults to AVAILABLE
    attributes: { [key: string]: string }; // e.g., { color: "White", size: "L" }
    variantImages?: string[];
}

export interface ProductInterface {
    name: string;
    description?: string;
<<<<<<< HEAD
    basePrice?: number;
    discount?: number;
    size?: string | string[];
    discountType?: DiscountType;
    status?: InventoryStatus;
    stock?: number;
    hasVariants?: boolean;
    variants?: {
        sku: string;
        price: number;
        stock: number;
        status: InventoryStatus;
        attributes?: { attributeType: string; attributeValues: string[] }[];
        images?: Image[];
    }[];
    productImages?: Image[];
    subcategoryId?: number;
    dealId?: number;
    bannerId?: number;
=======
    basePrice?: string; // Required for non-variant products
    discount?: string; // Optional, defaults to "0"
    discountType?: DiscountType; // Optional, defaults to PERCENTAGE
    stock?: string; // Required for non-variant products
    status?: InventoryStatus; // Optional, defaults to AVAILABLE
    hasVariants: boolean | 'true' | 'false'; // String from form
    subcategoryId?: string; // From req.params.subcategoryId
    vendorId?: string; // From req.body or req.user.vendorId
    brandId?: string;
    dealId?: string;
    bannerId?: string;
    variants?: VariantInterface[]; // Required if hasVariants is "true"
    productImages?: string[];
>>>>>>> 64464685
}

const ProductBaseSchema = z.object({
    name: z.string().min(1, "Name is required").optional(),
    description: z.string().min(1, "Description is required").optional(),
    basePrice: z.number().min(0, "Base price must be non-negative").optional(),
    discount: z.number().min(0, "Discount must be non-negative").max(100, "Discount cannot exceed 100").optional(),
    discountType: z.enum([DiscountType.PERCENTAGE, DiscountType.FLAT]).optional(),
    status: z.enum([InventoryStatus.AVAILABLE, InventoryStatus.OUT_OF_STOCK, InventoryStatus.LOW_STOCK]).optional(),
    stock: z.number().int().min(0, "Stock must be non-negative").optional(),
    hasVariants: z.boolean().optional(),
    variants: z.array(
        z.object({
            sku: z.string().min(1, "SKU is required"),
            price: z.number().min(0, "Price must be non-negative"),
            stock: z.number().int().min(0, "Stock must be non-negative"),
            status: z.enum([InventoryStatus.AVAILABLE, InventoryStatus.OUT_OF_STOCK, InventoryStatus.LOW_STOCK]),
            attributes: z.array(
                z.object({
                    attributeType: z.string().min(1, "Attribute type is required"),
                    attributeValues: z.array(z.string().min(1, "Attribute value is required")).min(1, "At least one attribute value is required"),
                })
            ).optional(),
            images: z.array(z.object({ url: z.string().url("Invalid image URL") })).optional(),
        })
    ).optional(),
    productImages: z.array(z.object({ url: z.string().url("Invalid image URL") })).optional(),
    subcategoryId: z.number().int().positive("Subcategory ID must be positive").optional(),
    dealId: z.number().int().positive("Deal ID must be positive").optional(),
    bannerId: z.number().int().positive("Banner ID must be positive").optional(),
});

export const ProductCreateSchema = ProductBaseSchema.refine(
    (data) => {
        if (data.hasVariants === true) {
            return data.variants && data.variants.length > 0 &&
                data.basePrice === undefined &&
                data.stock === undefined &&
                data.productImages === undefined;
        } else if (data.hasVariants === false) {
            return !data.variants && data.basePrice !== undefined && data.stock !== undefined;
        }
        return true;
    },
    {
        message: "Products with variants must have variants and no basePrice/stock/images. Non-variant products must have basePrice and stock.",
        path: ["hasVariants"],
    }
).refine(
    (data) => {
        if (data.discount !== undefined && (data.discountType === undefined || data.basePrice === undefined)) {
            return false;
        }
        return true;
    },
    {
        message: "Discount requires discountType and basePrice to be provided.",
        path: ["discount"],
    }
).refine(
    (data) => {
        // For variant products, ensure each variant has required fields
        if (data.hasVariants === true && data.variants) {
            return data.variants.every(variant =>
                variant.sku &&
                variant.price !== undefined &&
                variant.stock !== undefined &&
                variant.status
            );
        }
        return true;
    },
    {
        message: "Each variant must have SKU, price, stock, and status.",
        path: ["variants"],
    }
);

export const ProductUpdateSchema = ProductBaseSchema.partial();

export const ProductParamsSchema = z.object({
    id: z.number().int().positive("Product ID must be positive"),
});

export type ProductCreateType = z.infer<typeof ProductCreateSchema>;
export type ProductUpdateType = z.infer<typeof ProductUpdateSchema>;
export type ProductParamsType = z.infer<typeof ProductParamsSchema>;<|MERGE_RESOLUTION|>--- conflicted
+++ resolved
@@ -32,27 +32,6 @@
 export interface ProductInterface {
     name: string;
     description?: string;
-<<<<<<< HEAD
-    basePrice?: number;
-    discount?: number;
-    size?: string | string[];
-    discountType?: DiscountType;
-    status?: InventoryStatus;
-    stock?: number;
-    hasVariants?: boolean;
-    variants?: {
-        sku: string;
-        price: number;
-        stock: number;
-        status: InventoryStatus;
-        attributes?: { attributeType: string; attributeValues: string[] }[];
-        images?: Image[];
-    }[];
-    productImages?: Image[];
-    subcategoryId?: number;
-    dealId?: number;
-    bannerId?: number;
-=======
     basePrice?: string; // Required for non-variant products
     discount?: string; // Optional, defaults to "0"
     discountType?: DiscountType; // Optional, defaults to PERCENTAGE
@@ -66,7 +45,6 @@
     bannerId?: string;
     variants?: VariantInterface[]; // Required if hasVariants is "true"
     productImages?: string[];
->>>>>>> 64464685
 }
 
 const ProductBaseSchema = z.object({
