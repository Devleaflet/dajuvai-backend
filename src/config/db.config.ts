

import { DataSource } from "typeorm";
import { config } from "dotenv"
import { User } from "../entities/user.entity"
import { Subcategory } from "../entities/subcategory.entity"
import { Category } from "../entities/category.entity"
import { Product } from "../entities/product.entity"
import { Vendor } from "../entities/vendor.entity"
import { Brand } from "../entities/brand.entity";
import { WishlistItem } from '../entities/wishlistItem.entity';
import { Wishlist } from "../entities/wishlist.entity";
import { CartItem } from "../entities/cartItem.entity";
import { Cart } from '../entities/cart.entity';
import { Review } from "../entities/reviews.entity";
import { Deal } from "../entities/deal.entity";
import { Address } from "../entities/address.entity";
import { Order } from "../entities/order.entity";
import { OrderItem } from "../entities/orderItems.entity";
import { Banner } from "../entities/banner.entity";
import { Contact } from "../entities/contact.entity";
import { District } from "../entities/district.entity";
import { HomePageSection } from "../entities/homePage.entity";
import { Promo } from "../entities/promo.entity";
<<<<<<< HEAD
=======
import { Variant } from "../entities/variant.entity";
>>>>>>> 64464685





config()




const AppDataSource = new DataSource({
  type: "postgres",
  url: process.env.DATABASE_URL,
  synchronize: true,
  logging: true,
  entities: [User, Category, Subcategory, Product, Vendor, Brand, Cart, CartItem, Wishlist, WishlistItem, Review, Deal, Address, Order, OrderItem,
<<<<<<< HEAD
    Banner, Contact, District, HomePageSection, Promo],
=======
    Banner, Contact, District, HomePageSection, Promo,Variant],
>>>>>>> 64464685
  migrations: [],
  ssl: false,
  // ssl: {
  //   rejectUnauthorized: false, // Required for Render's managed Postgres
  // },
});

export default AppDataSource;<|MERGE_RESOLUTION|>--- conflicted
+++ resolved
@@ -22,10 +22,7 @@
 import { District } from "../entities/district.entity";
 import { HomePageSection } from "../entities/homePage.entity";
 import { Promo } from "../entities/promo.entity";
-<<<<<<< HEAD
-=======
 import { Variant } from "../entities/variant.entity";
->>>>>>> 64464685
 
 
 
@@ -42,11 +39,7 @@
   synchronize: true,
   logging: true,
   entities: [User, Category, Subcategory, Product, Vendor, Brand, Cart, CartItem, Wishlist, WishlistItem, Review, Deal, Address, Order, OrderItem,
-<<<<<<< HEAD
-    Banner, Contact, District, HomePageSection, Promo],
-=======
-    Banner, Contact, District, HomePageSection, Promo,Variant],
->>>>>>> 64464685
+    Banner, Contact, District, HomePageSection, Promo, Variant],
   migrations: [],
   ssl: false,
   // ssl: {
