--- conflicted
+++ resolved
@@ -6,10 +6,7 @@
 import { APIError } from '../utils/ApiError.utils';
 import { ICartAddRequest, ICartRemoveRequest } from '../interface/cart.interface';
 import { DiscountType } from '../entities/product.enum';
-<<<<<<< HEAD
-=======
 import { Variant } from '../entities/variant.entity';
->>>>>>> 64464685
 
 /**
  * Service class for managing shopping cart operations.
@@ -19,19 +16,13 @@
     private cartRepository: Repository<Cart>;
     private cartItemRepository: Repository<CartItem>;
     private productRepository: Repository<Product>;
-<<<<<<< HEAD
-=======
     private variantRepository: Repository<Variant>;
->>>>>>> 64464685
 
     constructor() {
         this.cartRepository = AppDataSource.getRepository(Cart);
         this.cartItemRepository = AppDataSource.getRepository(CartItem);
         this.productRepository = AppDataSource.getRepository(Product);
-<<<<<<< HEAD
-=======
         this.variantRepository = AppDataSource.getRepository(Variant);
->>>>>>> 64464685
     }
 
     /**
@@ -49,37 +40,14 @@
      */
 
     async addToCart(userId: number, data: ICartAddRequest): Promise<Cart> {
-<<<<<<< HEAD
-        const { productId, quantity } = data;
-=======
         const { productId, quantity, variantId } = data;
 
         console.log("---------------Variant id -----------------")
         console.log(variantId);
->>>>>>> 64464685
 
         // Validate product
         const product = await this.productRepository.findOne({
             where: { id: productId },
-<<<<<<< HEAD
-        });
-        if (!product) throw new APIError(404, 'Product not found');
-
-        // Handle non-variant product
-        if (!product.basePrice || product.stock === undefined) {
-            throw new APIError(400, 'Product must have basePrice and stock');
-        }
-        if (product.stock < quantity) throw new APIError(400, 'Insufficient stock');
-
-        const price = this.calculateDiscountedPrice(
-            product.basePrice,
-            product.discount || 0,
-            product.discountType || DiscountType.PERCENTAGE
-        );
-        const name = product.name;
-        const description = product.description || '';
-        const image = product.productImages?.[0] ?? null;
-=======
             relations: ['variants'],
         });
         if (!product) throw new APIError(404, 'Product not found');
@@ -117,7 +85,6 @@
 
             price = this.calculateDiscountedPrice(product.basePrice, product.discount || 0, product.discountType || DiscountType.PERCENTAGE);
         }
->>>>>>> 64464685
 
         // Get or create cart
         let cart = await this.cartRepository.findOne({
@@ -130,30 +97,21 @@
             cart = await this.cartRepository.save(cart);
         }
 
-<<<<<<< HEAD
-        // Check if product already in cart
-        let cartItem = cart.items.find(item => item.product.id === productId);
-=======
         // Check if product or variant already in cart
         cartItem = cart.items.find(item =>
             item.product.id === productId &&
             (variantId ? item.variantId === variantId : !item.variantId)
         );
->>>>>>> 64464685
 
         if (cartItem) {
             // Update quantity if already in cart
             cartItem.quantity += quantity;
-<<<<<<< HEAD
-            if (cartItem.quantity > product.stock) {
-=======
             if (variantId) {
                 const variant = await this.variantRepository.findOne({ where: { id: variantId.toString() } });
                 if (variant && cartItem.quantity > variant.stock) {
                     throw new APIError(400, `Cannot add ${cartItem.quantity} items; only ${variant.stock} available`);
                 }
             } else if (cartItem.quantity > product.stock!) {
->>>>>>> 64464685
                 throw new APIError(400, `Cannot add ${cartItem.quantity} items; only ${product.stock} available`);
             }
             cartItem.price = price;
@@ -252,16 +210,6 @@
     async getCart(userId: number): Promise<Cart> {
         const cart = await this.cartRepository.findOne({
             where: { userId },
-<<<<<<< HEAD
-            relations: ['items', 'items.product']
-        });
-
-        if (!cart) throw new APIError(404, 'Cart is empty');
-
-        const cartItemsWithWarnings = cart.items.map(item => {
-            let warningMessage: string | undefined;
-            const stock = item.product.stock ?? 0;
-=======
             relations: ['items', 'items.product', 'items.variant'],
         });
 
@@ -270,7 +218,6 @@
             const newCart = this.cartRepository.create({ userId, total: 0, items: [] });
             return await this.cartRepository.save(newCart);
         }
->>>>>>> 64464685
 
         const cartItemsWithWarnings = await Promise.all(
             cart.items.map(async (item) => {
@@ -307,15 +254,6 @@
             })
         );
 
-<<<<<<< HEAD
-            return {
-                ...item,
-                warningMessage,
-            };
-        });
-
-=======
->>>>>>> 64464685
         return {
             ...cart,
             items: cartItemsWithWarnings,
