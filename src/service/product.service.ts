import { DataSource, Repository } from 'typeorm';
import { Product } from '../entities/product.entity';
import { Subcategory } from '../entities/subcategory.entity';
import { User, UserRole } from '../entities/user.entity';
import { v2 as cloudinary } from 'cloudinary';
import { APIError } from '../utils/ApiError.utils';
import { Vendor } from '../entities/vendor.entity';
import { VendorService } from './vendor.service';
import { IProductQueryParams, IAdminProductQueryParams } from '../interface/product.interface';
import { Deal, DealStatus } from '../entities/deal.entity';
import { ImageUploadService } from './image.upload.service';
import { ImageDeletionService } from './image.delete.service';
import { Category } from '../entities/category.entity';
import { Brand } from '../entities/brand.entity';
import { Banner } from '../entities/banner.entity';
import { InventoryStatus, ProductInterface, DiscountType } from '../utils/zod_validations/product.zod';
import { CategoryService } from './category.service';
import { BannerService } from './banner.service';
import { DealService } from './deal.service';
import { SubcategoryService } from './subcategory.service';
<<<<<<< HEAD
=======
import { MulterFile } from '../config/multer.config';
import { Variant } from '../entities/variant.entity';
>>>>>>> 64464685


/**
 * Service class for handling product-related operations.
 * 
 * This includes managing products, categories, subcategories,
 * vendors, deals, brands, and associated image upload and deletion.
 * 
 * It interacts with respective repositories and auxiliary services
 * such as VendorService and image management services.
 * 
 * @module Product Management
 */
export class ProductService {
    private productRepository: Repository<Product>;
    private categoryRepository: Repository<Category>;
    private subcategoryRepository: Repository<Subcategory>;
    private userRepository: Repository<User>;
    private vendorRepository: Repository<Vendor>;
    private dealRepository: Repository<Deal>;
    private brandRepository: Repository<Brand>;
    private vendorService: VendorService;
    private imageUploadService: ImageUploadService;
    private imageDeletionService: ImageDeletionService;
    private bannerRepository: Repository<Banner>;
    private categoryService: CategoryService;
    private subcategoryService: SubcategoryService;
    private bannerService: BannerService;
    private dealService: DealService;
<<<<<<< HEAD
=======
    private variantRepository: Repository<Variant>;
>>>>>>> 64464685

    constructor(private dataSource: DataSource) {
        this.productRepository = this.dataSource.getRepository(Product);
        this.categoryRepository = this.dataSource.getRepository(Category);
        this.subcategoryRepository = this.dataSource.getRepository(Subcategory);
        this.userRepository = this.dataSource.getRepository(User);
        this.vendorRepository = this.dataSource.getRepository(Vendor);
        this.dealRepository = this.dataSource.getRepository(Deal);
        this.brandRepository = this.dataSource.getRepository(Brand);
        this.bannerRepository = this.dataSource.getRepository(Banner);
        this.vendorService = new VendorService();
        this.imageUploadService = new ImageUploadService();
        this.imageDeletionService = new ImageDeletionService();
        this.categoryService = new CategoryService();
        this.subcategoryService = new SubcategoryService();
        this.bannerService = new BannerService();
        this.dealService = new DealService();
        this.variantRepository = this.dataSource.getRepository(Variant)

        cloudinary.config({
            cloud_name: process.env.CLOUDINARY_CLOUD_NAME,
            api_key: process.env.CLOUDINARY_API_KEY,
            api_secret: process.env.CLOUDINARY_API_SECRET,
        });
    }

    async getAlllProducts(): Promise<Product[]> {
        return this.productRepository.find({
            relations: ['subcategory', 'vendor', 'brand', 'deal', 'reviews'],
            order: {
                created_at: 'DESC',
            },
        });
    }

    async getProductDetailsById(productId: number): Promise<Product> {
        const product = await this.productRepository.findOne({
            where: { id: productId },
            relations: ['vendor', 'variants', 'reviews'], // Include variants relation
        });

        if (!product) {
            throw new APIError(404, `Product does not exist`);
        }

        return product;
    }


<<<<<<< HEAD
    async createProduct(
        data: ProductInterface,
        files: { productImages?: Express.Multer.File[] } | undefined,
=======

    async createProduct(
        data: Partial<ProductInterface>,
>>>>>>> 64464685
        categoryId: number,
        subcategoryId: number,
        vendorId: number
    ): Promise<Product> {
        const {
            name,
            description,
            basePrice,
            discount,
            discountType,
            status,
            stock,
            dealId,
            bannerId,
<<<<<<< HEAD
            size
        } = data;

        let parsedSize: string[] | null = null;

        if (typeof size === 'string') {
            const trimmed = size.trim();

            if (trimmed.startsWith('[')) {
                try {
                    const parsed = JSON.parse(trimmed);
                    if (Array.isArray(parsed)) {
                        parsedSize = parsed;
                    } else {
                        throw new APIError(400, 'Invalid size format: not an array');
                    }
                } catch {
                    throw new APIError(400, 'Invalid size format: malformed JSON');
                }
            } else if (trimmed.length > 0) {
                parsedSize = trimmed.split(',').map(s => s.trim());
            }
        } else if (Array.isArray(size)) {
            parsedSize = size;
        }

=======
            hasVariants,
            variants,
            productImages // frontend sends secure URLs
        } = data;

        // Normalize hasVariants to a boolean (handles string or boolean input)
        const isVariantProduct = hasVariants === true || hasVariants === 'true';

        // Validate category and subcategory
>>>>>>> 64464685
        const categoryExists = await this.categoryService.getCategoryById(categoryId);
        if (!categoryExists) throw new APIError(404, 'Category does not exist');

        const subcategoryExists = await this.subcategoryService.getSubcategoryById(subcategoryId, categoryId);
        if (!subcategoryExists) throw new APIError(404, 'Subcategory does not exist');

        if (!vendorId) throw new APIError(401, 'Unauthorized: Vendor not found');

        // Validate required fields based on product type
        if (!isVariantProduct) {
            if (basePrice == null || stock == null) {
                throw new APIError(400, 'Base price and stock are required for non-variant products');
            }
<<<<<<< HEAD
        }

        if (!vendorId) {
            throw new APIError(401, 'Unauthorized: Vendor not found');
        }

        let finalPrice: number | undefined;
        if (basePrice && discount && discountType) {
            finalPrice =
                discountType === DiscountType.PERCENTAGE
                    ? basePrice * (1 - discount / 100)
                    : basePrice - discount;
            if (finalPrice < 0) {
                throw new APIError(400, 'Discount results in negative price');
            }
        }

        const productImages = files?.productImages;
        if (!productImages || !Array.isArray(productImages) || productImages.length === 0) {
            throw new APIError(400, 'No image files provided');
        }
        const uploadedImages: string[] = [];

        const uploadImage = async (buffer: Buffer): Promise<string> => {
            return new Promise((resolve, reject) => {
                cloudinary.uploader.upload_stream(
                    { resource_type: 'image' },
                    (error, result) => {
                        if (error || !result) {
                            return reject(new APIError(500, 'Image upload failed'));
                        }
                        resolve(result.secure_url);
                    }
                ).end(buffer);
            });
        };

        const imageUrls = await Promise.all(productImages.map(file => uploadImage(file.buffer)));
        uploadedImages.push(...imageUrls);

        const savedProduct = this.productRepository.create({
            name,
            description,
            basePrice,
            discount,
            discountType,
            status,
            stock,
            subcategoryId,
            vendorId,
            size: parsedSize,
            dealId: dealId ? dealId : null,
            bannerId: bannerId ? bannerId : null,
            productImages: imageUrls
        });


        console.log(savedProduct);
=======
            if (!productImages || productImages.length === 0) {
                throw new APIError(400, 'At least one product image is required');
            }
        } else {
            if (!variants || variants.length === 0) {
                throw new APIError(400, 'Variants array is required for variant products');
            }
        }

        // Create product
        const product = this.productRepository.create({
            name,
            description,
            basePrice: isVariantProduct ? null : parseFloat(basePrice || '0'),
            discount: parseFloat(discount || '0'),
            discountType: discountType || DiscountType.PERCENTAGE,
            status: status || InventoryStatus.AVAILABLE,
            stock: isVariantProduct ? null : parseInt(stock || '0'),
            subcategoryId,
            vendorId,
            brandId: data.brandId ? parseInt(data.brandId) : null,
            dealId: dealId ? parseInt(dealId) : null,
            bannerId: bannerId ? parseInt(bannerId) : null,
            productImages: isVariantProduct ? [] : productImages,
            hasVariants: isVariantProduct
        });

        const savedProduct = await this.productRepository.save(product);

        // Handle variants
        if (isVariantProduct && variants) {
            const savedVariants = await Promise.all(
                variants.map(async (variant) => {
                    const newVariant = this.variantRepository.create({
                        sku: variant.sku,
                        basePrice: parseFloat(variant.basePrice),
                        discount: parseFloat(variant.discount || '0'),
                        discountType: variant.discountType || DiscountType.PERCENTAGE,
                        attributes: variant.attributes,
                        variantImages: variant.variantImages || [],
                        stock: parseInt(variant.stock),
                        status: variant.status || InventoryStatus.AVAILABLE,
                        productId: savedProduct.id.toString(),
                        product: savedProduct
                    });

                    return this.variantRepository.save(newVariant);
                })
            );

            savedProduct.variants = savedVariants;
        }
>>>>>>> 64464685

        return await this.productRepository.save(savedProduct);
    }



    async updateProduct(
        authId: number,
        isAdmin: boolean,
        productId: number,
        data: Partial<ProductInterface>,
<<<<<<< HEAD
        files: { productImages?: Express.Multer.File[] } | undefined,
=======
>>>>>>> 64464685
        categoryId: number,
        subcategoryId: number
    ): Promise<Product> {
        const {
            name,
            description,
            basePrice,
            discount,
            discountType,
            status,
            stock,
            dealId,
<<<<<<< HEAD
            size,
            bannerId,
        } = data;
        let parsedSize: string[] | null = null;

        if (typeof size === 'string') {
            const trimmed = size.trim();

            if (trimmed.startsWith('[')) {
                try {
                    const parsed = JSON.parse(trimmed);
                    if (Array.isArray(parsed)) {
                        parsedSize = parsed;
                    } else {
                        throw new APIError(400, 'Invalid size format: not an array');
                    }
                } catch {
                    throw new APIError(400, 'Invalid size format: malformed JSON');
                }
            } else if (trimmed.length > 0) {
                parsedSize = trimmed.split(',').map(s => s.trim());
            }
        } else if (Array.isArray(size)) {
            parsedSize = size;
        }


        const whereClause = isAdmin
            ? { id: productId }
            : { id: productId, vendor: { id: authId } };
        const product = await this.productRepository.findOne({
            where: whereClause,
        });
        if (!product) {
            throw new APIError(404, 'Product not found or not authorized');
        }

        const categoryExists = await this.categoryService.getCategoryById(categoryId);
        if (!categoryExists) {
            throw new APIError(404, 'Category does not exist');
        }

        const subcategoryExists = await this.subcategoryService.getSubcategoryById(subcategoryId, categoryId);
        if (!subcategoryExists) {
            throw new APIError(404, 'Subcategory does not exist');
        }

        if (bannerId) {
            const bannerExists = await this.bannerService.getBannerById(bannerId);
            if (!bannerExists) {
                throw new APIError(404, 'Banner does not exist');
            }
        }

        if (dealId) {
            const dealExists = await this.dealService.getDealById(dealId);
            if (!dealExists) {
                throw new APIError(404, 'Deal does not exist');
            }
        }

        if (!authId) {
            throw new APIError(401, 'Unauthorized: User or Vendor not found');
        }

        let finalPrice: number | undefined;
        if (basePrice && discount && discountType) {
            finalPrice =
                discountType === DiscountType.PERCENTAGE
                    ? basePrice * (1 - discount / 100)
                    : basePrice - discount;
            if (finalPrice < 0) {
                throw new APIError(400, 'Discount results in negative price');
            }
        }

        let uploadedImages: string[] = product.productImages || [];

        const uploadImage = async (buffer: Buffer): Promise<string> => {
            return new Promise((resolve, reject) => {
                cloudinary.uploader.upload_stream(
                    { resource_type: 'image' },
                    (error, result) => {
                        if (error || !result) {
                            return reject(new APIError(500, 'Image upload failed'));
                        }
                        resolve(result.secure_url);
                    }
                ).end(buffer);
            });
        };

        const productImages = files?.productImages;
        if (productImages && Array.isArray(productImages) && productImages.length > 0) {
            const imageUrls = await Promise.all(productImages.map(file => uploadImage(file.buffer)));
            uploadedImages = imageUrls;
        }

        product.name = name ?? product.name;
        product.description = description ?? product.description;
        product.basePrice = basePrice ?? product.basePrice;
        product.discount = discount ?? product.discount;
        product.discountType = discountType ?? product.discountType;
        product.status = status ?? product.status;
        product.stock = stock ?? product.stock;
        product.size = parsedSize ?? product.size;
        product.subcategoryId = subcategoryId;
        product.dealId = dealId !== undefined ? dealId : product.dealId;
        product.bannerId = bannerId !== undefined ? bannerId : product.bannerId;
        product.productImages = uploadedImages;

        const updatedProduct = await this.productRepository.save(product);
=======
            bannerId,
            hasVariants,
            variants,
            brandId,
            productImages
        } = data;

        const whereClause = isAdmin ? { id: productId } : { id: productId, vendor: { id: authId } };
        const product = await this.productRepository.findOne({ where: whereClause, relations: ['variants'] });
        if (!product) throw new APIError(404, 'Product not found or not authorized');

        // Validate category & subcategory
        if (!(await this.categoryService.getCategoryById(categoryId))) throw new APIError(404, 'Category does not exist');
        if (!(await this.subcategoryService.getSubcategoryById(subcategoryId, categoryId))) throw new APIError(404, 'Subcategory does not exist');

        // Validate banner & deal
        if (dealId !== undefined && !(await this.dealService.getDealById(Number(dealId)))) throw new APIError(404, 'Deal does not exist');
        if (bannerId !== undefined && !(await this.bannerService.getBannerById(Number(bannerId)))) throw new APIError(404, 'Banner does not exist');

        // Normalize hasVariants to boolean
        const hasVariantsBool =
            hasVariants === true || hasVariants === 'true' ? true :
                hasVariants === false || hasVariants === 'false' ? false :
                    undefined;

        // Update product fields
        product.name = name ?? product.name;
        product.description = description ?? product.description;
        product.basePrice = hasVariantsBool ? null : (basePrice !== undefined ? parseFloat(basePrice.toString()) : product.basePrice);
        product.discount = discount !== undefined ? parseFloat(discount.toString()) : product.discount;
        product.discountType = discountType ?? product.discountType;
        product.status = status ?? product.status;
        product.stock = hasVariantsBool ? null : (stock !== undefined ? parseInt(stock.toString()) : product.stock);
        product.subcategoryId = subcategoryId;
        product.dealId = dealId !== undefined ? parseInt(dealId.toString()) : product.dealId;
        product.bannerId = bannerId !== undefined ? parseInt(bannerId.toString()) : product.bannerId;
        product.brandId = brandId !== undefined ? parseInt(brandId.toString()) : product.brandId;
        if (hasVariantsBool !== undefined) product.hasVariants = hasVariantsBool;

        // Update product images (URLs from frontend)
        if (productImages && Array.isArray(productImages)) {
            if (productImages.length === 0 && !hasVariantsBool) {
                throw new APIError(400, 'At least one product image is required for non-variant products');
            }
            product.productImages = productImages;
        }

        // Handle variants
        if (hasVariantsBool && variants) {
            if (!Array.isArray(variants) || variants.length === 0) throw new APIError(400, 'Variants array is required for variant products');

            // Delete old variants if switching from non-variant to variant
            if (!product.hasVariants) await this.variantRepository.delete({ productId: productId.toString() });

            const savedVariants = await Promise.all(
                variants.map(async variant => {
                    const existingVariant = await this.variantRepository.findOne({ where: { sku: variant.sku, productId: productId.toString() } });

                    if (existingVariant) {
                        // Update existing variant
                        existingVariant.basePrice = parseFloat(variant.basePrice.toString());
                        existingVariant.discount = parseFloat(variant.discount?.toString() || '0');
                        existingVariant.discountType = variant.discountType || DiscountType.PERCENTAGE;
                        existingVariant.attributes = variant.attributes;
                        existingVariant.variantImages = variant.variantImages || existingVariant.variantImages;
                        existingVariant.stock = parseInt(variant.stock.toString());
                        existingVariant.status = variant.status || InventoryStatus.AVAILABLE;
                        return this.variantRepository.save(existingVariant);
                    } else {
                        // Create new variant
                        const newVariant = this.variantRepository.create({
                            sku: variant.sku,
                            basePrice: parseFloat(variant.basePrice.toString()),
                            discount: parseFloat(variant.discount?.toString() || '0'),
                            discountType: variant.discountType || DiscountType.PERCENTAGE,
                            attributes: variant.attributes,
                            variantImages: variant.variantImages || [],
                            stock: parseInt(variant.stock.toString()),
                            status: variant.status || InventoryStatus.AVAILABLE,
                            productId: productId.toString(),
                            product
                        });
                        return this.variantRepository.save(newVariant);
                    }
                })
            );

            product.variants = savedVariants;
            product.hasVariants = true;
        }
>>>>>>> 64464685

        return await this.productRepository.save(product);
    }



    async getAllProducts(): Promise<Product[]> {
        return await this.productRepository.find({
            relations: ['subcategory', 'vendor', 'brand', 'deal', 'variants'],
            order: {
                created_at: 'DESC',
            },
        });
    }

    async filterProducts(params: IProductQueryParams): Promise<Product[]> {
        const { brandId, categoryId, subcategoryId, dealId, sort = 'all', bannerId } = params;

        const query = this.productRepository.createQueryBuilder('product')
            .leftJoinAndSelect('product.subcategory', 'subcategory')
            .leftJoinAndSelect('product.brand', 'brand')
            .leftJoinAndSelect('product.vendor', 'vendor')
            .leftJoinAndSelect('product.deal', 'deal')
            .leftJoinAndSelect('product.variants', 'variants')
            .where('(product.stock > 0 OR variants.stock > 0)');

        if (bannerId) {
            const banner = await this.bannerRepository.findOne({ where: { id: bannerId } });
            if (!banner) throw new APIError(404, "Banner does not exist");
            query.andWhere('product.bannerId = :bannerId', { bannerId });
        }

        if (subcategoryId) {
            const subcategory = await this.subcategoryRepository.findOne({ where: { id: subcategoryId } });
<<<<<<< HEAD
            if (!subcategory) {
                throw new APIError(404, 'Subcategory does not exist');
            }
=======
            if (!subcategory) throw new APIError(404, 'Subcategory does not exist');
>>>>>>> 64464685
            query.andWhere('product.subcategoryId = :subcategoryId', { subcategoryId });
        } else if (categoryId) {
            const category = await this.categoryRepository.findOne({ where: { id: categoryId } });
            if (!category) throw new APIError(404, 'Category does not exist');
            query.andWhere('subcategory.categoryId = :categoryId', { categoryId });
        }

        if (brandId) {
            const brand = await this.brandRepository.findOne({ where: { id: brandId } });
            if (!brand) throw new APIError(404, 'Brand does not exist');
            query.andWhere('product.brandId = :brandId', { brandId });
        }

        if (dealId) {
            const deal = await this.dealRepository.findOne({ where: { id: dealId } });
            if (!deal) throw new APIError(404, 'Deal does not exist');
            query.andWhere('product.dealId = :dealId', { dealId });
        }

        // Add GROUP BY to avoid Postgres aggregate error
        query.groupBy('product.id')
            .addGroupBy('subcategory.id')
            .addGroupBy('brand.id')
            .addGroupBy('vendor.id')
            .addGroupBy('deal.id')
            .addGroupBy('variants.id');

        if (sort === 'low-to-high') {
            query.addOrderBy(`
            LEAST(
                product.basePrice - CASE 
                    WHEN product.discountType = 'PERCENTAGE' THEN product.basePrice * product.discount / 100 
                    ELSE product.discount 
                END,
                COALESCE(MIN(variants.basePrice - CASE 
                    WHEN variants.discountType = 'PERCENTAGE' THEN variants.basePrice * variants.discount / 100
                    ELSE variants.discount
                END), product.basePrice)
            )
        `, 'ASC');
        } else if (sort === 'high-to-low') {
            query.addOrderBy(`
            GREATEST(
                product.basePrice - CASE 
                    WHEN product.discountType = 'PERCENTAGE' THEN product.basePrice * product.discount / 100 
                    ELSE product.discount 
                END,
                COALESCE(MAX(variants.basePrice - CASE 
                    WHEN variants.discountType = 'PERCENTAGE' THEN variants.basePrice * variants.discount / 100
                    ELSE variants.discount
                END), product.basePrice)
            )
        `, 'DESC');
        } else {
            query.orderBy('product.created_at', 'DESC');
        }

        return await query.getMany();
    }


    async getAdminProducts(params: IAdminProductQueryParams): Promise<{ products: Product[]; total: number }> {
        const { page = 1, limit = 7, sort = 'createdAt' } = params;

        const query = this.productRepository.createQueryBuilder('product')
            .leftJoinAndSelect('product.vendor', 'vendor')
            .leftJoinAndSelect('product.variants', 'variants')
            .select([
                'product.id',
                'product.name',
                'product.basePrice',
                'product.stock',
                'product.created_at',
                'vendor.id',
                'vendor.name',
                'variants.id',
                'variants.sku',
                'variants.basePrice',
                'variants.stock',
                'variants.status',
            ]);

        // Sorting
        if (sort === 'name') {
            query.orderBy('product.name', 'ASC');
        } else {
            query.orderBy('product.created_at', 'DESC');
        }

        // Pagination
        const skip = (page - 1) * limit;
        query.skip(skip).take(limit);

        const [products, total] = await query.getManyAndCount();

        return { products, total };
    }



    async getProductById(id: number, subcategoryId: number): Promise<Product | null> {
        return this.productRepository
            .createQueryBuilder('product')
            .leftJoinAndSelect('product.vendor', 'vendor')
            .leftJoinAndSelect('product.subcategory', 'subcategory')
            .leftJoinAndSelect('product.variants', 'variant')
            .where('product.id = :id', { id })
            .andWhere('subcategory.id = :subcategoryId', { subcategoryId })
            .getOne();
    }


    async getVendorIdByProductId(productId: number): Promise<number> {
        const product = await this.productRepository.findOne({
            where: { id: productId },
            select: ['vendorId'],
        });

        if (!product) {
            throw new APIError(404, 'Product not found');
        }

        return product.vendorId;
    }

    async deleteProduct(id: number, subcategoryId: number, userId: number): Promise<void> {
        const user = await this.userRepository.findOne({ where: { id: userId } });
        if (!user) {
            throw new APIError(404, 'User not found');
        }

        const product = await this.productRepository.findOne({
            where: { id, subcategory: { id: subcategoryId } },
            relations: ['vendor'],
        });
        if (!product) {
            throw new APIError(404, 'Product not found');
        }

        if (user.role !== UserRole.ADMIN && product.vendor.id !== userId) {
            throw new APIError(403, 'You can only delete your own products');
        }

        await this.productRepository.delete(id);
    }

    async deleteProductImage(
        id: number,
        subcategoryId: number,
        userId: number,
        imageUrl: string
    ): Promise<Product | null> {
        const user = await this.userRepository.findOne({ where: { id: userId } });
        const vendor = !user
            ? await this.vendorRepository.findOne({ where: { id: userId } })
            : null;

        if (!user && !vendor) {
            throw new APIError(404, 'User not found');
        }

        // Fetch product with variants
        const product = await this.productRepository.findOne({
            where: { id, subcategory: { id: subcategoryId } },
            relations: ['vendor', 'variants'],
        });
        if (!product) {
            throw new APIError(404, 'Product not found');
        }

        const isAdmin = user?.role === UserRole.ADMIN;
        const isVendorOwner = vendor && product.vendor?.id === vendor.id;

        if (!isAdmin && !isVendorOwner) {
            throw new APIError(403, 'You can only delete images from your own products');
        }

        // Determine if the image belongs to the main product or a variant
        let updatedProductImages = product.productImages || [];
        let variantToUpdate: any = null;

        if (updatedProductImages.includes(imageUrl)) {
            // Image belongs to main product
            updatedProductImages = updatedProductImages.filter(img => img !== imageUrl);
        } else if (product.variants && product.variants.length > 0) {
            // Check each variant
            for (const variant of product.variants) {
                if (variant.variantImages?.includes(imageUrl)) {
                    variantToUpdate = variant;
                    variant.variantImages = variant.variantImages.filter(img => img !== imageUrl);
                    break;
                }
            }
        } else {
            throw new APIError(400, 'Image not found in product or variants');
        }

        // Delete image from Cloudinary
        const deletionResult = await this.imageDeletionService.deleteSingleImage(imageUrl);
        if (!deletionResult.success) {
            throw new APIError(500, `Failed to delete image: ${deletionResult.error || 'Unknown error'}`);
        }

        // Save changes
        if (variantToUpdate) {
            await this.variantRepository.save(variantToUpdate);
        } else {
            await this.productRepository.update(id, { productImages: updatedProductImages });
        }

        return this.productRepository.findOne({
            where: { id, subcategory: { id: subcategoryId } },
            relations: ['subcategory', 'vendor', 'variants'],
        });
    }


    async calculateProductPrice(
        product: Product
    ): Promise<{ finalPrice: number; vendorDiscount: number; dealDiscount: number }> {
        const vendorDiscount = product.discount || 0;
        let dealDiscount = 0;

        if (product.dealId && product.deal && product.deal.status === DealStatus.ENABLED) {
            dealDiscount = product.deal.discountPercentage;
        }

        const finalDiscount = vendorDiscount + dealDiscount;
        const finalPrice = product.basePrice - (product.basePrice * finalDiscount / 100);

        return { finalPrice, vendorDiscount, dealDiscount };
    }

    async getProductsByVendorId(
        vendorId: number,
        page: number,
        limit: number
    ): Promise<{ products: Product[]; total: number }> {
        // Verify vendor existence via vendor service
        const vendor = await this.vendorService.findVendorById(vendorId);
        if (!vendor) {
            throw new APIError(404, 'Vendor not found');
        }

        // Calculate number of records to skip based on pagination parameters
        const skip = (page - 1) * limit;

        // Find products with vendor relation filtered by vendorId, paginated with total count
        const [products, total] = await this.productRepository.findAndCount({
            where: { vendor: { id: vendorId } },
            relations: ['subcategory', 'vendor', "variants"],
            skip,
            take: limit,
        });

        return { products, total };
    }


    async deleteProductById(id: number) {
        const result = await this.productRepository.delete({ id });

        if (result.affected === 0) {
            throw new APIError(404, "Product does not exists")
        }
    }
}<|MERGE_RESOLUTION|>--- conflicted
+++ resolved
@@ -18,11 +18,8 @@
 import { BannerService } from './banner.service';
 import { DealService } from './deal.service';
 import { SubcategoryService } from './subcategory.service';
-<<<<<<< HEAD
-=======
 import { MulterFile } from '../config/multer.config';
 import { Variant } from '../entities/variant.entity';
->>>>>>> 64464685
 
 
 /**
@@ -52,10 +49,7 @@
     private subcategoryService: SubcategoryService;
     private bannerService: BannerService;
     private dealService: DealService;
-<<<<<<< HEAD
-=======
     private variantRepository: Repository<Variant>;
->>>>>>> 64464685
 
     constructor(private dataSource: DataSource) {
         this.productRepository = this.dataSource.getRepository(Product);
@@ -105,15 +99,9 @@
     }
 
 
-<<<<<<< HEAD
-    async createProduct(
-        data: ProductInterface,
-        files: { productImages?: Express.Multer.File[] } | undefined,
-=======
 
     async createProduct(
         data: Partial<ProductInterface>,
->>>>>>> 64464685
         categoryId: number,
         subcategoryId: number,
         vendorId: number
@@ -128,34 +116,6 @@
             stock,
             dealId,
             bannerId,
-<<<<<<< HEAD
-            size
-        } = data;
-
-        let parsedSize: string[] | null = null;
-
-        if (typeof size === 'string') {
-            const trimmed = size.trim();
-
-            if (trimmed.startsWith('[')) {
-                try {
-                    const parsed = JSON.parse(trimmed);
-                    if (Array.isArray(parsed)) {
-                        parsedSize = parsed;
-                    } else {
-                        throw new APIError(400, 'Invalid size format: not an array');
-                    }
-                } catch {
-                    throw new APIError(400, 'Invalid size format: malformed JSON');
-                }
-            } else if (trimmed.length > 0) {
-                parsedSize = trimmed.split(',').map(s => s.trim());
-            }
-        } else if (Array.isArray(size)) {
-            parsedSize = size;
-        }
-
-=======
             hasVariants,
             variants,
             productImages // frontend sends secure URLs
@@ -165,7 +125,6 @@
         const isVariantProduct = hasVariants === true || hasVariants === 'true';
 
         // Validate category and subcategory
->>>>>>> 64464685
         const categoryExists = await this.categoryService.getCategoryById(categoryId);
         if (!categoryExists) throw new APIError(404, 'Category does not exist');
 
@@ -179,66 +138,6 @@
             if (basePrice == null || stock == null) {
                 throw new APIError(400, 'Base price and stock are required for non-variant products');
             }
-<<<<<<< HEAD
-        }
-
-        if (!vendorId) {
-            throw new APIError(401, 'Unauthorized: Vendor not found');
-        }
-
-        let finalPrice: number | undefined;
-        if (basePrice && discount && discountType) {
-            finalPrice =
-                discountType === DiscountType.PERCENTAGE
-                    ? basePrice * (1 - discount / 100)
-                    : basePrice - discount;
-            if (finalPrice < 0) {
-                throw new APIError(400, 'Discount results in negative price');
-            }
-        }
-
-        const productImages = files?.productImages;
-        if (!productImages || !Array.isArray(productImages) || productImages.length === 0) {
-            throw new APIError(400, 'No image files provided');
-        }
-        const uploadedImages: string[] = [];
-
-        const uploadImage = async (buffer: Buffer): Promise<string> => {
-            return new Promise((resolve, reject) => {
-                cloudinary.uploader.upload_stream(
-                    { resource_type: 'image' },
-                    (error, result) => {
-                        if (error || !result) {
-                            return reject(new APIError(500, 'Image upload failed'));
-                        }
-                        resolve(result.secure_url);
-                    }
-                ).end(buffer);
-            });
-        };
-
-        const imageUrls = await Promise.all(productImages.map(file => uploadImage(file.buffer)));
-        uploadedImages.push(...imageUrls);
-
-        const savedProduct = this.productRepository.create({
-            name,
-            description,
-            basePrice,
-            discount,
-            discountType,
-            status,
-            stock,
-            subcategoryId,
-            vendorId,
-            size: parsedSize,
-            dealId: dealId ? dealId : null,
-            bannerId: bannerId ? bannerId : null,
-            productImages: imageUrls
-        });
-
-
-        console.log(savedProduct);
-=======
             if (!productImages || productImages.length === 0) {
                 throw new APIError(400, 'At least one product image is required');
             }
@@ -291,9 +190,8 @@
 
             savedProduct.variants = savedVariants;
         }
->>>>>>> 64464685
-
-        return await this.productRepository.save(savedProduct);
+
+        return savedProduct;
     }
 
 
@@ -303,10 +201,6 @@
         isAdmin: boolean,
         productId: number,
         data: Partial<ProductInterface>,
-<<<<<<< HEAD
-        files: { productImages?: Express.Multer.File[] } | undefined,
-=======
->>>>>>> 64464685
         categoryId: number,
         subcategoryId: number
     ): Promise<Product> {
@@ -319,120 +213,6 @@
             status,
             stock,
             dealId,
-<<<<<<< HEAD
-            size,
-            bannerId,
-        } = data;
-        let parsedSize: string[] | null = null;
-
-        if (typeof size === 'string') {
-            const trimmed = size.trim();
-
-            if (trimmed.startsWith('[')) {
-                try {
-                    const parsed = JSON.parse(trimmed);
-                    if (Array.isArray(parsed)) {
-                        parsedSize = parsed;
-                    } else {
-                        throw new APIError(400, 'Invalid size format: not an array');
-                    }
-                } catch {
-                    throw new APIError(400, 'Invalid size format: malformed JSON');
-                }
-            } else if (trimmed.length > 0) {
-                parsedSize = trimmed.split(',').map(s => s.trim());
-            }
-        } else if (Array.isArray(size)) {
-            parsedSize = size;
-        }
-
-
-        const whereClause = isAdmin
-            ? { id: productId }
-            : { id: productId, vendor: { id: authId } };
-        const product = await this.productRepository.findOne({
-            where: whereClause,
-        });
-        if (!product) {
-            throw new APIError(404, 'Product not found or not authorized');
-        }
-
-        const categoryExists = await this.categoryService.getCategoryById(categoryId);
-        if (!categoryExists) {
-            throw new APIError(404, 'Category does not exist');
-        }
-
-        const subcategoryExists = await this.subcategoryService.getSubcategoryById(subcategoryId, categoryId);
-        if (!subcategoryExists) {
-            throw new APIError(404, 'Subcategory does not exist');
-        }
-
-        if (bannerId) {
-            const bannerExists = await this.bannerService.getBannerById(bannerId);
-            if (!bannerExists) {
-                throw new APIError(404, 'Banner does not exist');
-            }
-        }
-
-        if (dealId) {
-            const dealExists = await this.dealService.getDealById(dealId);
-            if (!dealExists) {
-                throw new APIError(404, 'Deal does not exist');
-            }
-        }
-
-        if (!authId) {
-            throw new APIError(401, 'Unauthorized: User or Vendor not found');
-        }
-
-        let finalPrice: number | undefined;
-        if (basePrice && discount && discountType) {
-            finalPrice =
-                discountType === DiscountType.PERCENTAGE
-                    ? basePrice * (1 - discount / 100)
-                    : basePrice - discount;
-            if (finalPrice < 0) {
-                throw new APIError(400, 'Discount results in negative price');
-            }
-        }
-
-        let uploadedImages: string[] = product.productImages || [];
-
-        const uploadImage = async (buffer: Buffer): Promise<string> => {
-            return new Promise((resolve, reject) => {
-                cloudinary.uploader.upload_stream(
-                    { resource_type: 'image' },
-                    (error, result) => {
-                        if (error || !result) {
-                            return reject(new APIError(500, 'Image upload failed'));
-                        }
-                        resolve(result.secure_url);
-                    }
-                ).end(buffer);
-            });
-        };
-
-        const productImages = files?.productImages;
-        if (productImages && Array.isArray(productImages) && productImages.length > 0) {
-            const imageUrls = await Promise.all(productImages.map(file => uploadImage(file.buffer)));
-            uploadedImages = imageUrls;
-        }
-
-        product.name = name ?? product.name;
-        product.description = description ?? product.description;
-        product.basePrice = basePrice ?? product.basePrice;
-        product.discount = discount ?? product.discount;
-        product.discountType = discountType ?? product.discountType;
-        product.status = status ?? product.status;
-        product.stock = stock ?? product.stock;
-        product.size = parsedSize ?? product.size;
-        product.subcategoryId = subcategoryId;
-        product.dealId = dealId !== undefined ? dealId : product.dealId;
-        product.bannerId = bannerId !== undefined ? bannerId : product.bannerId;
-        product.productImages = uploadedImages;
-
-        const updatedProduct = await this.productRepository.save(product);
-=======
             bannerId,
             hasVariants,
             variants,
@@ -523,12 +303,9 @@
             product.variants = savedVariants;
             product.hasVariants = true;
         }
->>>>>>> 64464685
 
         return await this.productRepository.save(product);
     }
-
-
 
     async getAllProducts(): Promise<Product[]> {
         return await this.productRepository.find({
@@ -558,13 +335,7 @@
 
         if (subcategoryId) {
             const subcategory = await this.subcategoryRepository.findOne({ where: { id: subcategoryId } });
-<<<<<<< HEAD
-            if (!subcategory) {
-                throw new APIError(404, 'Subcategory does not exist');
-            }
-=======
             if (!subcategory) throw new APIError(404, 'Subcategory does not exist');
->>>>>>> 64464685
             query.andWhere('product.subcategoryId = :subcategoryId', { subcategoryId });
         } else if (categoryId) {
             const category = await this.categoryRepository.findOne({ where: { id: categoryId } });
