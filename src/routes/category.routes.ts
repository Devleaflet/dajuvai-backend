--- conflicted
+++ resolved
@@ -1514,65 +1514,12 @@
  *                   type: string
  *                   example: "Internal Server Error"
  */
-<<<<<<< HEAD
-router.put('/:categoryId/subcategories/:subcategoryId/products/:id', combinedAuthMiddleware, isVendorAccountOwnerOrAdminOrStaff, uploadMiddleware, productController.updateProduct.bind(productController));
-
-// /**
-//  * @swagger
-//  * /api/categories/{categoryId}/subcategories/{subcategoryId}/products/{id}:
-//  *   delete:
-//  *     summary: Delete a product by ID
-//  *     description: Allows vendors to delete their own product or admins to delete any product.
-//  *     tags: [Product]
-//  *     security:
-//  *       - bearerAuth: []
-//  *     parameters:
-//  *       - in: path
-//  *         name: categoryId
-//  *         required: true
-//  *         schema:
-//  *           type: integer
-//  *         description: ID of the parent category
-//  *       - in: path
-//  *         name: subcategoryId
-//  *         required: true
-//  *         schema:
-//  *           type: integer
-//  *         description: ID of the subcategory
-//  *       - in: path
-//  *         name: id
-//  *         required: true
-//  *         schema:
-//  *           type: integer
-//  *         description: ID of the product to delete
-//  *     responses:
-//  *       204:
-//  *         description: Product deleted successfully
-//  *         content:
-//  *           application/json:
-//  *             schema:
-//  *               type: object
-//  *               properties:
-//  *                 success:
-//  *                   type: boolean
-//  *                   example: true
-//  *       401:
-//  *         description: Unauthorized (missing or invalid token)
-//  *       403:
-//  *         description: Forbidden (not allowed to delete this product)
-//  *       404:
-//  *         description: Product or user not found
-//  *       500:
-//  *         description: Internal server error
-//  */
-=======
 router.put(
     '/:categoryId/subcategories/:subcategoryId/products/:id',
     combinedAuthMiddleware,
     isVendorAccountOwnerOrAdminOrStaff,
     productController.updateProduct.bind(productController)
 );
->>>>>>> 64464685
 
 
 /**
