--- conflicted
+++ resolved
@@ -331,19 +331,12 @@
         }
     }
 
-<<<<<<< HEAD
-    async trackOrderById(req: AuthRequest<{ orderId: string }, {}, {}, {}>, res: Response): Promise<void> {
-        try {
-
-            const orderId = Number(req.params.orderId);
-=======
     async trackOrderById(req: AuthRequest<{}, {}, {}, { orderId: string, email: string }>, res: Response): Promise<void> {
         try {
 
             const orderId = Number(req.query.orderId);
 
             const email = req.query.email;
->>>>>>> 64464685
 
 
             if (!orderId) {
